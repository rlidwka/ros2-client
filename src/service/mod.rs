--- conflicted
+++ resolved
@@ -10,16 +10,16 @@
 
 use crate::message::Message;
 use crate::node::Node;
-use crate::pubsub::{Publisher, Subscription};
-
+use crate::pubsub::{Publisher, Subscription, };
+
+use rustdds::*;
 use rustdds::rpc::*;
-use rustdds::*;
 
 pub mod request_id;
 
 pub mod basic;
+pub mod enhanced;
 pub mod cyclone;
-pub mod enhanced;
 
 pub use request_id::*;
 
@@ -41,189 +41,152 @@
 
 /// Server trait defines the behavior for a "Server". It is required so that we can
 /// hide away the ServiceMapping in a Server
-pub trait ServerT<S>: Evented
-where
-    S: Service,
-{
-    fn receive_request(&mut self) -> dds::Result<Option<(RmwRequestId, S::Request)>>;
-    fn send_response(&self, id: RmwRequestId, response: S::Response) -> dds::Result<()>;
+pub trait ServerT<S> : Evented 
+where S:Service
+{
+  fn receive_request(&mut self) -> dds::Result<Option<(RmwRequestId,S::Request)>>;
+  fn send_response(&self, id:RmwRequestId, response: S::Response) -> dds::Result<()>;
 }
 
 /// Server end of a ROS2 Service
 pub struct Server<S> {
-    pub(crate) inner: Box<dyn ServerT<S>>,
+  pub(crate) inner: Box<dyn ServerT<S>>
 }
 
 impl<S> Deref for Server<S> {
-    type Target = dyn ServerT<S>;
-    fn deref(&self) -> &Self::Target {
-        &*self.inner
-    }
+  type Target= dyn ServerT<S>;
+  fn deref(&self) -> &Self::Target {
+    &*self.inner
+  }
 }
 
 impl<S> DerefMut for Server<S> {
-    fn deref_mut(&mut self) -> &mut Self::Target {
-        &mut *self.inner
-    }
-}
-
-impl<S> ServerT<S> for Server<S>
-where
-    S: 'static + Service,
-{
-    fn receive_request(&mut self) -> dds::Result<Option<(RmwRequestId, S::Request)>> {
-        self.inner.receive_request()
-    }
-
-    fn send_response(&self, id: RmwRequestId, response: S::Response) -> dds::Result<()> {
-        self.inner.send_response(id, response)
-    }
-}
-
-impl<S> Evented for Server<S>
-where
-    S: 'static + Service,
-{
-    fn register(
-        &self,
-        poll: &Poll,
-        token: Token,
-        interest: Ready,
-        opts: PollOpt,
-    ) -> io::Result<()> {
-        self.inner.register(poll, token, interest, opts)
-    }
-
-    fn reregister(
-        &self,
-        poll: &Poll,
-        token: Token,
-        interest: Ready,
-        opts: PollOpt,
-    ) -> io::Result<()> {
-        self.inner.reregister(poll, token, interest, opts)
-    }
-
-    fn deregister(&self, poll: &Poll) -> io::Result<()> {
-        self.inner.deregister(poll)
-    }
-}
+  fn deref_mut(&mut self) -> &mut Self::Target {
+    &mut *self.inner
+  }
+}
+
+impl<S> ServerT<S> for Server<S> 
+where S: 'static + Service
+{
+  fn receive_request(&mut self) -> dds::Result<Option<(RmwRequestId,S::Request)>> {
+    self.inner.receive_request()
+  }
+
+  fn send_response(&self, id:RmwRequestId, response: S::Response) -> dds::Result<()> {
+    self.inner.send_response(id,response)
+  }
+}
+
+impl<S> Evented for Server<S> 
+where
+  S: 'static + Service,
+{
+  fn register(&self, poll: &Poll, token: Token, interest: Ready, opts: PollOpt) -> io::Result<()> {
+    self.inner
+      .register(poll, token, interest, opts)
+  }
+
+  fn reregister(&self, poll: &Poll, token: Token, interest: Ready, opts: PollOpt) -> io::Result<()> {
+    self.inner
+      .reregister(poll, token, interest, opts)
+  }
+
+  fn deregister(&self, poll: &Poll) -> io::Result<()> {
+    self.inner.deregister(poll)
+  }
+
+}
+
 
 /// Client trait defines the behavior for a "Client". It is required so that we can
 /// hide away the ServiceMapping in a Client
-pub trait ClientT<S>: Evented
-where
-    S: Service,
-{
-    fn send_request(&mut self, request: S::Request) -> dds::Result<RmwRequestId>;
-    fn receive_response(&mut self) -> dds::Result<Option<(RmwRequestId, S::Response)>>;
+pub trait ClientT<S> : Evented 
+  where S:Service
+{
+  fn send_request(&mut self, request: S::Request) -> dds::Result<RmwRequestId>;
+  fn receive_response(&mut self) -> dds::Result<Option<(RmwRequestId,S::Response)>>;
 }
 
 /// Client end of a ROS2 Service
 pub struct Client<S> {
-    pub(crate) inner: Box<dyn ClientT<S>>,
+  pub(crate) inner: Box<dyn ClientT<S>>
 }
 
 impl<S> Deref for Client<S> {
-    type Target = dyn ClientT<S>;
-    fn deref(&self) -> &Self::Target {
-        &*self.inner
-    }
+  type Target= dyn ClientT<S>;
+  fn deref(&self) -> &Self::Target {
+    &*self.inner
+  }
 }
 
 impl<S> DerefMut for Client<S> {
-    fn deref_mut(&mut self) -> &mut Self::Target {
-        &mut *self.inner
-    }
-}
-
-impl<S> ClientT<S> for Client<S>
-where
-    S: 'static + Service,
-{
-    fn send_request(&mut self, request: S::Request) -> dds::Result<RmwRequestId> {
-        self.inner.send_request(request)
-    }
-
-    fn receive_response(&mut self) -> dds::Result<Option<(RmwRequestId, S::Response)>> {
-        self.inner.receive_response()
-    }
-}
-
-impl<S> Evented for Client<S>
-where
-    S: 'static + Service,
-{
-    fn register(
-        &self,
-        poll: &Poll,
-        token: Token,
-        interest: Ready,
-        opts: PollOpt,
-    ) -> io::Result<()> {
-        self.inner.register(poll, token, interest, opts)
-    }
-
-    fn reregister(
-        &self,
-        poll: &Poll,
-        token: Token,
-        interest: Ready,
-        opts: PollOpt,
-    ) -> io::Result<()> {
-        self.inner.reregister(poll, token, interest, opts)
-    }
-
-    fn deregister(&self, poll: &Poll) -> io::Result<()> {
-        self.inner.deregister(poll)
-    }
+  fn deref_mut(&mut self) -> &mut Self::Target {
+    &mut *self.inner
+  }
+}
+
+impl<S> ClientT<S> for Client<S> 
+where S: 'static + Service
+{
+  fn send_request(&mut self, request: S::Request) -> dds::Result<RmwRequestId> {
+    self.inner.send_request(request)
+  }
+
+  fn receive_response(&mut self) -> dds::Result<Option<(RmwRequestId,S::Response)>> {
+    self.inner.receive_response()
+  }
+}
+
+impl<S> Evented for Client<S> 
+where
+  S: 'static + Service,
+{
+  fn register(&self, poll: &Poll, token: Token, interest: Ready, opts: PollOpt) -> io::Result<()> {
+    self.inner
+      .register(poll, token, interest, opts)
+  }
+
+  fn reregister(&self, poll: &Poll, token: Token, interest: Ready, opts: PollOpt) -> io::Result<()> {
+    self.inner
+      .reregister(poll, token, interest, opts)
+  }
+
+  fn deregister(&self, poll: &Poll) -> io::Result<()> {
+    self.inner.deregister(poll)
+  }
+
 }
 
 // --------------------------------------------------------------------------------
 // --------------------------------------------------------------------------------
 
 // See Spec RPC over DDS Section "7.2.4 Basic and Enhanced Service Mapping for RPC over DDS"
-pub trait ServiceMapping<S>
-where
-    S: Service,
-    Self::RequestWrapper: Message,
-    Self::ResponseWrapper: Message,
-{
-    type RequestWrapper;
-    type ResponseWrapper;
-
-    // Server operations
-    fn unwrap_request(
-        wrapped: &Self::RequestWrapper,
-        sample_info: &SampleInfo,
-    ) -> (RmwRequestId, S::Request);
-    // Unwrapping will clone the request
-    // This is reasonable, because we may have to take it out of another struct
-    fn wrap_response(
-        r_id: RmwRequestId,
-        response: S::Response,
-    ) -> (Self::ResponseWrapper, Option<SampleIdentity>);
-
-    // Client operations
-    type ClientState;
-    // ClientState persists between requests.
-    fn new_client_state(request_sender: GUID) -> Self::ClientState;
-
-    // If wrap_requests returns request id, then that will be used. If None, then use
-    // return value from request_id_after_wrap
-    fn wrap_request(
-        state: &mut Self::ClientState,
-        request: S::Request,
-    ) -> (Self::RequestWrapper, Option<RmwRequestId>);
-    fn request_id_after_wrap(
-        state: &mut Self::ClientState,
-        write_result: SampleIdentity,
-    ) -> RmwRequestId;
-    fn unwrap_response(
-        state: &mut Self::ClientState,
-        wrapped: Self::ResponseWrapper,
-        sample_info: SampleInfo,
-    ) -> (RmwRequestId, S::Response);
+pub trait ServiceMapping<S> 
+where
+  S: Service, 
+  Self::RequestWrapper: Message,
+  Self::ResponseWrapper: Message,
+{
+  type RequestWrapper;
+  type ResponseWrapper;
+
+  // Server operations
+  fn unwrap_request(wrapped: &Self::RequestWrapper, sample_info: &SampleInfo) -> (RmwRequestId, S::Request);
+  // Unwrapping will clone the request
+  // This is reasonable, because we may have to take it out of another struct
+  fn wrap_response(r_id: RmwRequestId, response:S::Response) -> (Self::ResponseWrapper, Option<SampleIdentity>);
+
+  // Client operations
+  type ClientState;
+  // ClientState persists between requests.
+  fn new_client_state(request_sender: GUID) -> Self::ClientState;
+
+  // If wrap_requests returns request id, then that will be used. If None, then use
+  // return value from request_id_after_wrap
+  fn wrap_request(state: &mut Self::ClientState, request:S::Request) -> (Self::RequestWrapper, Option<RmwRequestId>);
+  fn request_id_after_wrap(state: &mut Self::ClientState, write_result:SampleIdentity) -> RmwRequestId;
+  fn unwrap_response(state: &mut Self::ClientState, wrapped: Self::ResponseWrapper, sample_info: SampleInfo) -> (RmwRequestId, S::Response);
 }
 
 // --------------------------------------------
@@ -231,43 +194,20 @@
 
 pub struct ServerGeneric<S, SW>
 where
-    S: Service,
-    SW: ServiceMapping<S>,
-{
-    request_receiver: Subscription<SW::RequestWrapper>,
-    response_sender: Publisher<SW::ResponseWrapper>,
-    phantom: PhantomData<SW>,
-}
-
-impl<S, SW> ServerGeneric<S, SW>
-where
-    S: 'static + Service,
-    SW: 'static + ServiceMapping<S>,
-{
-<<<<<<< HEAD
-    pub(crate) fn new(
-        node: &mut Node,
-        request_topic: &Topic,
-        response_topic: &Topic,
-        qos: Option<QosPolicies>,
-    ) -> dds::Result<ServerGeneric<S, SW>> {
-        let request_receiver =
-            node.create_subscription::<SW::RequestWrapper>(request_topic, qos.clone())?;
-        let response_sender = node.create_publisher::<SW::ResponseWrapper>(response_topic, qos)?;
-
-        info!(
-            "Created new ServerGeneric: requests={} response={}",
-            request_topic.name(),
-            response_topic.name()
-        );
-
-        Ok(ServerGeneric {
-            request_receiver,
-            response_sender,
-            phantom: PhantomData,
-        })
-    }
-=======
+  S: Service,
+  SW: ServiceMapping<S>,
+{
+  request_receiver: Subscription<SW::RequestWrapper>,
+  response_sender: Publisher<SW::ResponseWrapper>,
+  phantom: PhantomData<SW>,
+}
+
+
+impl<S,SW> ServerGeneric<S,SW>
+where
+  S: 'static + Service,
+  SW: 'static + ServiceMapping<S>,
+{
   pub(crate) fn new(node: &mut Node, 
     request_topic: &Topic, response_topic: &Topic, qos_request:Option<QosPolicies>, qos_response:Option<QosPolicies>) 
     -> dds::Result<ServerGeneric<S,SW>>
@@ -282,108 +222,80 @@
 
     Ok(ServerGeneric { request_receiver, response_sender, phantom:PhantomData })
   }
->>>>>>> fcbea393
-}
-
-impl<S, SW> ServerT<S> for ServerGeneric<S, SW>
-where
-    S: 'static + Service,
-    SW: 'static + ServiceMapping<S>,
-{
-    fn receive_request(&mut self) -> dds::Result<Option<(RmwRequestId, S::Request)>>
-    where
-        <S as Service>::Request: 'static,
-    {
-        let next_sample = self.request_receiver.take()?;
-
-        Ok(next_sample.map(|(s, mi)| SW::unwrap_request(&s, &mi.sample_info)))
-    }
-
-    fn send_response(&self, id: RmwRequestId, response: S::Response) -> dds::Result<()> {
-        let (wrapped_response, rsi_opt) = SW::wrap_response(id, response);
-        let write_opt = WriteOptionsBuilder::new().related_sample_identity_opt(rsi_opt);
-        self.response_sender
-            .publish_with_options(wrapped_response, write_opt.build())?;
-        Ok(())
-    }
-}
-
-impl<S, SW> Evented for ServerGeneric<S, SW>
-where
-    S: 'static + Service,
-    SW: 'static + ServiceMapping<S>,
-{
-    fn register(
-        &self,
-        poll: &Poll,
-        token: Token,
-        interest: Ready,
-        opts: PollOpt,
-    ) -> io::Result<()> {
-        self.request_receiver.register(poll, token, interest, opts)
-    }
-
-    fn reregister(
-        &self,
-        poll: &Poll,
-        token: Token,
-        interest: Ready,
-        opts: PollOpt,
-    ) -> io::Result<()> {
-        self.request_receiver
-            .reregister(poll, token, interest, opts)
-    }
-
-    fn deregister(&self, poll: &Poll) -> io::Result<()> {
-        self.request_receiver.deregister(poll)
-    }
+}
+
+impl<S,SW> ServerT<S> for ServerGeneric<S,SW> 
+where
+  S: 'static + Service,
+  SW: 'static + ServiceMapping<S>,
+{
+  fn receive_request(&mut self) -> dds::Result<Option<(RmwRequestId,S::Request)>>
+    where <S as Service>::Request: 'static
+  {
+    let next_sample = self.request_receiver.take()?;
+
+    Ok( next_sample.map( |(s,mi)| SW::unwrap_request(&s, &mi.sample_info ) ) )
+  }
+
+  fn send_response(&self, id:RmwRequestId, response: S::Response) -> dds::Result<()> {
+    let (wrapped_response, rsi_opt) = SW::wrap_response(id, response);
+    let write_opt = WriteOptionsBuilder::new().related_sample_identity_opt(rsi_opt);
+    self.response_sender.publish_with_options(wrapped_response, write_opt.build() )?;
+    Ok(())
+  }
+}
+
+
+
+
+impl<S,SW> Evented for ServerGeneric<S,SW> 
+where
+  S: 'static + Service,
+  SW: 'static + ServiceMapping<S>,
+{
+  fn register(&self, poll: &Poll, token: Token, interest: Ready, opts: PollOpt) -> io::Result<()> {
+    self
+      .request_receiver
+      .register(poll, token, interest, opts)
+  }
+
+  fn reregister(
+    &self,
+    poll: &Poll,
+    token: Token,
+    interest: Ready,
+    opts: PollOpt,
+  ) -> io::Result<()> {
+    self
+      .request_receiver
+      .reregister(poll, token, interest, opts)
+  }
+
+  fn deregister(&self, poll: &Poll) -> io::Result<()> {
+    self.request_receiver.deregister(poll)
+  }
+
 }
 
 // -------------------------------------------------------------------
 // -------------------------------------------------------------------
 
-pub struct ClientGeneric<S, SW>
-where
-    S: Service,
-    SW: ServiceMapping<S>,
-{
-    request_sender: Publisher<SW::RequestWrapper>,
-    response_receiver: Subscription<SW::ResponseWrapper>,
-    client_state: SW::ClientState,
-    phantom: PhantomData<SW>,
-}
-
-impl<S, SW> ClientGeneric<S, SW>
-where
-    S: 'static + Service,
-    SW: 'static + ServiceMapping<S>,
-{
-<<<<<<< HEAD
-    pub(crate) fn new(
-        node: &mut Node,
-        request_topic: &Topic,
-        response_topic: &Topic,
-        qos: Option<QosPolicies>,
-    ) -> dds::Result<ClientGeneric<S, SW>> {
-        let request_sender =
-            node.create_publisher::<SW::RequestWrapper>(request_topic, qos.clone())?;
-        let response_receiver =
-            node.create_subscription::<SW::ResponseWrapper>(response_topic, qos)?;
-        info!(
-            "Created new ClientGeneric: request topic={} response topic={}",
-            request_topic.name(),
-            response_topic.name()
-        );
-
-        let request_sender_guid = request_sender.guid();
-        Ok(ClientGeneric {
-            request_sender,
-            response_receiver,
-            client_state: SW::new_client_state(request_sender_guid),
-            phantom: PhantomData,
-        })
-    }
-=======
+pub struct ClientGeneric<S,SW> 
+where
+  S: Service,
+  SW: ServiceMapping<S>,
+{
+  request_sender: Publisher<SW::RequestWrapper>,
+  response_receiver: Subscription<SW::ResponseWrapper>,
+  client_state: SW::ClientState,
+  phantom: PhantomData<SW>,
+}
+
+impl<S,SW> ClientGeneric<S,SW>
+where
+  S: 'static + Service,
+  SW: 'static + ServiceMapping<S>,
+{
   pub(crate) fn new(node: &mut Node, 
     request_topic: &Topic, response_topic: &Topic, qos_request:Option<QosPolicies>, qos_response:Option<QosPolicies>) 
   -> dds::Result<ClientGeneric<S,SW>>
@@ -400,63 +312,56 @@
                 phantom: PhantomData,
               })
   }
->>>>>>> fcbea393
-}
-
-impl<S, SW> ClientT<S> for ClientGeneric<S, SW>
-where
-    S: 'static + Service,
-    SW: 'static + ServiceMapping<S>,
-{
-    fn send_request(&mut self, request: S::Request) -> dds::Result<RmwRequestId> {
-        let (wrapped, rsi_opt) = SW::wrap_request(&mut self.client_state, request);
-        let write_opt = WriteOptionsBuilder::new()
-            .related_sample_identity_opt(rsi_opt.map(SampleIdentity::from));
-        let sample_id = self
-            .request_sender
-            .publish_with_options(wrapped, write_opt.build())?;
-        let r_id = SW::request_id_after_wrap(&mut self.client_state, sample_id);
-        Ok(r_id)
-    }
-
-    fn receive_response(&mut self) -> dds::Result<Option<(RmwRequestId, S::Response)>>
-    where
-        <S as Service>::Response: 'static,
-    {
-        let next_sample = self.response_receiver.take()?;
-
-        Ok(next_sample
-            .map(|(s, mi)| SW::unwrap_response(&mut self.client_state, s, mi.sample_info)))
-    }
-}
-
-impl<S, SW> Evented for ClientGeneric<S, SW>
-where
-    S: 'static + Service,
-    SW: 'static + ServiceMapping<S>,
-{
-    fn register(
-        &self,
-        poll: &Poll,
-        token: Token,
-        interest: Ready,
-        opts: PollOpt,
-    ) -> io::Result<()> {
-        self.response_receiver.register(poll, token, interest, opts)
-    }
-
-    fn reregister(
-        &self,
-        poll: &Poll,
-        token: Token,
-        interest: Ready,
-        opts: PollOpt,
-    ) -> io::Result<()> {
-        self.response_receiver
-            .reregister(poll, token, interest, opts)
-    }
-
-    fn deregister(&self, poll: &Poll) -> io::Result<()> {
-        self.response_receiver.deregister(poll)
-    }
+}
+
+impl<S,SW> ClientT<S> for ClientGeneric<S,SW> 
+where
+  S: 'static + Service,
+  SW: 'static + ServiceMapping<S>,
+{
+  fn send_request(&mut self, request: S::Request) -> dds::Result<RmwRequestId> {
+    let (wrapped,rsi_opt) = SW::wrap_request(&mut self.client_state, request);
+    let write_opt = WriteOptionsBuilder::new().related_sample_identity_opt(  rsi_opt.map(SampleIdentity::from));
+    let sample_id = self.request_sender.publish_with_options( wrapped , write_opt.build() )?;
+    Ok( SW::request_id_after_wrap(&mut self.client_state, sample_id) )
+  }
+
+  fn receive_response(&mut self) -> dds::Result<Option<(RmwRequestId,S::Response)>>
+    where <S as Service>::Response: 'static
+  {
+    let next_sample = self.response_receiver.take()?;
+
+    Ok( next_sample.map( |(s,mi)| SW::unwrap_response(&mut self.client_state, s, mi.sample_info ) ) )
+  }
+
+}
+
+
+impl<S,SW> Evented for ClientGeneric<S,SW> 
+where
+  S: 'static + Service,
+  SW: 'static + ServiceMapping<S>,
+{
+  fn register(&self, poll: &Poll, token: Token, interest: Ready, opts: PollOpt) -> io::Result<()> {
+    self
+      .response_receiver
+      .register(poll, token, interest, opts)
+  }
+
+  fn reregister(
+    &self,
+    poll: &Poll,
+    token: Token,
+    interest: Ready,
+    opts: PollOpt,
+  ) -> io::Result<()> {
+    self
+      .response_receiver
+      .reregister(poll, token, interest, opts)
+  }
+
+  fn deregister(&self, poll: &Poll) -> io::Result<()> {
+    self.response_receiver.deregister(poll)
+  }
+
 }