use std::{io::Write, };
use std::collections::VecDeque;
use std::sync::{Arc,};
use std::sync::atomic::{AtomicBool, Ordering, };

#[allow(unused_imports)]
use log::{debug, error, info, warn};

use mio::{Events, Poll, PollOpt, Ready, Token};
use mio_extras::channel as mio_channel;
use termion::{event::{Key,Event,}, input::TermRead,};

use crate::{PenRequest, Pose, Twist, Vector3};

#[derive(Debug)]
pub enum RosCommand {
    StopEventLoop,
    TurtleCmdVel { turtle_id: i32, twist: Twist },
    Reset,
    SetPen(PenRequest),
    Spawn(String),
    Kill(String),
}

// Define turtle movement commands as Twist values
const MOVE_FORWARD: Twist = Twist {
    linear: Vector3 {
        x: 2.0,
        ..Vector3::ZERO
    },
    angular: Vector3::ZERO,
};

const MOVE_BACKWARD: Twist = Twist {
    linear: Vector3 {
        x: -2.0,
        ..Vector3::ZERO
    },
    angular: Vector3::ZERO,
};

const ROTATE_LEFT: Twist = Twist {
    linear: Vector3::ZERO,
    angular: Vector3 {
        z: 2.0,
        ..Vector3::ZERO
    },
};

const ROTATE_RIGHT: Twist = Twist {
    linear: Vector3::ZERO,
    angular: Vector3 {
        z: -2.0,
        ..Vector3::ZERO
    },
};

pub struct UiController {
<<<<<<< HEAD
    poll: Poll,
=======
  poll: Poll,
  stdout: std::io::Stdout,
  //async_reader: termion::input::Events<AsyncReader>,
  stdin_receiver: mio_channel::Receiver<Event>,
  stop_reader: Arc<AtomicBool>,
  command_sender: mio_channel::SyncSender<RosCommand>,
  readback_receiver: mio_channel::Receiver<Twist>,
  pose_receiver: mio_channel::Receiver<Pose>,
  message_receiver: mio_channel::Receiver<String>,
  messages: VecDeque<String>,
}

impl UiController {
  const KEYBOARD_CHECK_TOKEN: Token = Token(0);
  const READBACK_TOKEN: Token = Token(1);
  const POSE_TOKEN: Token = Token(2);
  const MESSAGE_TOKEN: Token = Token(3);

  pub fn new(
>>>>>>> fcbea393
    stdout: std::io::Stdout,
    async_reader: termion::input::Events<AsyncReader>,
    command_sender: mio_channel::SyncSender<RosCommand>,
    readback_receiver: mio_channel::Receiver<Twist>,
    pose_receiver: mio_channel::Receiver<Pose>,
<<<<<<< HEAD
}

impl UiController {
    const KEYBOARD_CHECK_TOKEN: Token = Token(0);
    const READBACK_TOKEN: Token = Token(1);
    const POSE_TOKEN: Token = Token(2);
=======
    message_receiver: mio_channel::Receiver<String>,
  ) -> UiController {
    let poll = Poll::new().unwrap();
    let stop_reader = Arc::new(AtomicBool::new(false));
    //let async_reader = termion::async_stdin().events();
    let (stdin_tx, stdin_receiver) = mio_channel::sync_channel(8);

    // separate thread to do blocking reads of stdin events
    // termion library has async_stdin for exactly this purpose, but
    // we cannot use it, because it does not support .poll()
    let stop_reader_thread_clone = stop_reader.clone();
    std::thread::spawn(move || {  
      for i in std::io::stdin().events() {
        match stdin_tx.send( i.unwrap() ) {
          Err(_) => return,
          _ => (),
        }
        if stop_reader_thread_clone.load(Ordering::Relaxed) { return }
      }
    });

    UiController {
      poll,
      stdout,
      stdin_receiver,
      stop_reader,
      command_sender,
      readback_receiver,
      pose_receiver,
      message_receiver,
      messages: VecDeque::new(),
    }
  }
>>>>>>> fcbea393

    pub fn new(
        stdout: std::io::Stdout,
        command_sender: mio_channel::SyncSender<RosCommand>,
        readback_receiver: mio_channel::Receiver<Twist>,
        pose_receiver: mio_channel::Receiver<Pose>,
    ) -> UiController {
        let poll = Poll::new().unwrap();
        let async_reader = termion::async_stdin().events();

        UiController {
            poll,
            stdout,
            async_reader,
            command_sender,
            readback_receiver,
            pose_receiver,
        }
    }

<<<<<<< HEAD
    pub fn start(&mut self) {
        ctrlc::set_handler(move || {
            println!("Aborting");
            std::process::abort();
        })
        .expect("Error setting Ctrl-C handler");

        self.poll
            .register(
                &EventedFd(&std::io::stdin().lock().as_raw_fd()),
                UiController::KEYBOARD_CHECK_TOKEN,
                Ready::readable(),
                PollOpt::level(),
            )
            .unwrap();
=======
    self
      .poll
      .register(
        &self.stdin_receiver,
        UiController::KEYBOARD_CHECK_TOKEN,
        Ready::readable(),
        PollOpt::edge(),
      )
      .unwrap();

    self
      .poll
      .register(
        &self.readback_receiver,
        UiController::READBACK_TOKEN,
        Ready::readable(),
        PollOpt::edge(),
      )
      .unwrap();
    self
      .poll
      .register(
        &self.pose_receiver,
        UiController::POSE_TOKEN,
        Ready::readable(),
        PollOpt::edge(),
      )
      .unwrap();
    self
      .poll
      .register(
        &self.message_receiver,
        UiController::MESSAGE_TOKEN,
        Ready::readable(),
        PollOpt::edge(),
      )
      .unwrap();
>>>>>>> fcbea393

        self.poll
            .register(
                &self.readback_receiver,
                UiController::READBACK_TOKEN,
                Ready::readable(),
                PollOpt::edge(),
            )
            .unwrap();
        self.poll
            .register(
                &self.pose_receiver,
                UiController::POSE_TOKEN,
                Ready::readable(),
                PollOpt::edge(),
            )
            .unwrap();

        // clearing screen
        write!(
            self.stdout,
            "{}{}Press q to quit, cursor keys to control turtle.",
            termion::clear::All,
            termion::cursor::Goto(1, 1)
        )
        .unwrap();
        self.stdout.flush().unwrap();

        let mut turtle_id = 1;

        let mut pen_index = 0;
        let pen_requests = vec![
            PenRequest {
                r: 255,
                b: 0,
                g: 0,
                width: 3,
                off: 0,
            },
            PenRequest {
                r: 255,
                b: 0,
                g: 200,
                width: 5,
                off: 0,
            },
            PenRequest {
                r: 250,
                b: 250,
                g: 250,
                width: 2,
                off: 1,
            },
            PenRequest {
                r: 0,
                b: 0,
                g: 250,
                width: 1,
                off: 0,
            },
            PenRequest {
                r: 0,
                b: 0,
                g: 0,
                width: 1,
                off: 0,
            },
        ];

        loop {
            write!(self.stdout, "{}", termion::cursor::Goto(1, 1)).unwrap();
            self.stdout.flush().unwrap();

            let mut events = Events::with_capacity(100);
            self.poll.poll(&mut events, None).unwrap();

<<<<<<< HEAD
            for event in events.iter() {
                if event.token() == UiController::KEYBOARD_CHECK_TOKEN {
                    // a small wait here to allow the termion input mechnism to react.
                    // Still some keyboard presses are missed. What are we doing wrong here?
                    std::thread::sleep(std::time::Duration::from_millis(10));
                    while let Some(Ok(termion::event::Event::Key(key))) = &self.async_reader.next()
                    {
                        write!(
                            self.stdout,
                            "{}{}{:?}",
                            termion::cursor::Goto(1, 2),
                            termion::clear::CurrentLine,
                            key,
                        )
                        .unwrap();
                        info!("key: {:?}", key);
                        match key {
                            Key::Char('q') | Key::Ctrl('c') => {
                                debug!("Quit.");
                                self.send_command(RosCommand::StopEventLoop);
                                return; // stop loop
                            }
                            Key::Char('r') => {
                                debug!("Reset request");
                                self.send_command(RosCommand::Reset);
                            }
                            Key::Char('p') => {
                                debug!("Pen request");
                                self.send_command(RosCommand::SetPen(
                                    pen_requests[pen_index].clone(),
                                ));
                                pen_index = (pen_index + 1) % pen_requests.len();
                            }
                            Key::Char('a') => {
                                debug!("Spawn 1");
                                self.send_command(RosCommand::Spawn("turtle1".to_owned()));
                            }
                            Key::Char('b') => {
                                debug!("Spawn 2");
                                self.send_command(RosCommand::Spawn("turtle2".to_owned()));
                            }
                            Key::Char('A') => {
                                debug!("Kill 1");
                                self.send_command(RosCommand::Kill("turtle1".to_owned()));
                            }
                            Key::Char('B') => {
                                debug!("Kill 2");
                                self.send_command(RosCommand::Kill("turtle2".to_owned()));
                            }

                            Key::Char('1') => {
                                turtle_id = 1;
                            }

                            Key::Char('2') => {
                                turtle_id = 2;
                            }

                            Key::Up => {
                                debug!("Move left.");
                                let twist = MOVE_FORWARD;
                                self.print_sent_turtle_cmd_vel(&twist);
                                self.send_command(RosCommand::TurtleCmdVel { turtle_id, twist })
                            }
                            Key::Right => {
                                debug!("Move right.");
                                let twist = ROTATE_RIGHT;
                                self.print_sent_turtle_cmd_vel(&twist);
                                self.send_command(RosCommand::TurtleCmdVel { turtle_id, twist })
                            }
                            Key::Down => {
                                debug!("Rotate down.");
                                let twist = MOVE_BACKWARD;
                                self.print_sent_turtle_cmd_vel(&twist);
                                self.send_command(RosCommand::TurtleCmdVel { turtle_id, twist })
                            }
                            Key::Left => {
                                debug!("Rotate left.");
                                let twist = ROTATE_LEFT;
                                self.print_sent_turtle_cmd_vel(&twist);
                                self.send_command(RosCommand::TurtleCmdVel { turtle_id, twist })
                            }
                            _ => (),
                        }
                    }
                } else if event.token() == UiController::READBACK_TOKEN {
                    while let Ok(twist) = self.readback_receiver.try_recv() {
                        write!(
                            self.stdout,
                            "{}{}Read Turtle cmd_vel {:?}",
                            termion::cursor::Goto(1, 6),
                            termion::clear::CurrentLine,
                            twist
                        )
                        .unwrap();
                    }
                } else if event.token() == UiController::POSE_TOKEN {
                    while let Ok(pose) = self.pose_receiver.try_recv() {
                        write!(
                            self.stdout,
                            "{}{}Turtle pose {:?}",
                            termion::cursor::Goto(1, 8),
                            termion::clear::CurrentLine,
                            pose
                        )
                        .unwrap();
                    }
                } else {
                    error!("What is this? {:?}", event.token())
                }
            }
        }
    }
=======
      for event in events.iter() {
        match event.token() {
          UiController::KEYBOARD_CHECK_TOKEN => {
            while let Ok(termion::event::Event::Key(key)) = &self.stdin_receiver.try_recv() {
              write!(
                self.stdout,
                "{}{}{:?}",
                termion::cursor::Goto(1, 2),
                termion::clear::CurrentLine,
                key,
              )
              .unwrap();
              info!("key: {:?}", key);
              match key {
                Key::Char('q') | Key::Ctrl('c') => {
                  debug!("Quit.");
                  self.send_command(RosCommand::StopEventLoop);
                  self.stop_reader.store(true, Ordering::Relaxed);
                  return; // stop loop
                }
                Key::Char('r') => {
                  debug!("Reset request");
                  self.send_command(RosCommand::Reset);
                }
                Key::Char('p') => {
                  debug!("Pen request");
                  self.send_command(RosCommand::SetPen( pen_requests[pen_index].clone() ));
                  pen_index = (pen_index + 1) % pen_requests.len();
                }
                Key::Char('a') => {
                  debug!("Spawn 1");
                  self.send_command(RosCommand::Spawn( "turtle1".to_owned() ));
                }
                Key::Char('b') => {
                  debug!("Spawn 2");
                  self.send_command(RosCommand::Spawn( "turtle2".to_owned() ));
                }
                Key::Char('A') => {
                  debug!("Kill 1");
                  self.send_command(RosCommand::Kill( "turtle1".to_owned() ));
                }
                Key::Char('B') => {
                  debug!("Kill 2");
                  self.send_command(RosCommand::Kill( "turtle2".to_owned() ));
                }

                Key::Char('1') => {
                  turtle_id = 1;
                }

                Key::Char('2') => {
                  turtle_id = 2;
                }

                Key::Up => {
                  debug!("Move left.");
                  let twist = MOVE_FORWARD;
                  self.print_sent_turtle_cmd_vel(&twist);
                  self.send_command(RosCommand::TurtleCmdVel { turtle_id, twist })
                }
                Key::Right => {
                  debug!("Move right.");
                  let twist = ROTATE_RIGHT;
                  self.print_sent_turtle_cmd_vel(&twist);
                  self.send_command(RosCommand::TurtleCmdVel { turtle_id, twist })
                }
                Key::Down => {
                  debug!("Rotate down.");
                  let twist = MOVE_BACKWARD;
                  self.print_sent_turtle_cmd_vel(&twist);
                  self.send_command(RosCommand::TurtleCmdVel { turtle_id, twist })
                }
                Key::Left => {
                  debug!("Rotate left.");
                  let twist = ROTATE_LEFT;
                  self.print_sent_turtle_cmd_vel(&twist);
                  self.send_command(RosCommand::TurtleCmdVel { turtle_id, twist })
                }
                _ => (),
              }
            }
          } 
          UiController::READBACK_TOKEN => {
            while let Ok(twist) = self.readback_receiver.try_recv() {
              write!(
                self.stdout,
                "{}{}Read Turtle cmd_vel {:?}",
                termion::cursor::Goto(1, 6),
                termion::clear::CurrentLine,
                twist
              )
              .unwrap();
            }
          } 
          UiController::POSE_TOKEN => {
            while let Ok(pose) = self.pose_receiver.try_recv() {
              write!(
                self.stdout,
                "{}{}Turtle pose {:?}",
                termion::cursor::Goto(1, 8),
                termion::clear::CurrentLine,
                pose
              )
              .unwrap();
            }
          } 
          UiController::MESSAGE_TOKEN => {
            while let Ok(msg) = self.message_receiver.try_recv() {
              self.messages.push_back(msg);
              while self.messages.len() > 5  { 
                self.messages.pop_front(); 
              }
              write!(
                self.stdout,
                "{}{}Messages:{}",
                termion::cursor::Goto(1, 10),
                termion::clear::CurrentLine,
                termion::cursor::Goto(1, 11),
              )
                .unwrap();
              for m in &self.messages {
                writeln!(self.stdout,"{}\r",m)
                  .unwrap();
              }
            }
          } 
          other_token => {
            error!("What is this? {:?}", other_token);
          }
        } // match
      } // for
    } // loop
  } // fn
>>>>>>> fcbea393

    fn send_command(&self, command: RosCommand) {
        self.command_sender
            .try_send(command)
            .unwrap_or_else(|e| error!("UI: Failed to send command {:?}", e))
    }

    fn print_sent_turtle_cmd_vel(&mut self, twist: &Twist) {
        write!(
            self.stdout,
            "{}{}Sent Turtle cmd_vel {:?}",
            termion::cursor::Goto(1, 4),
            termion::clear::CurrentLine,
            twist
        )
        .unwrap();
    }
}<|MERGE_RESOLUTION|>--- conflicted
+++ resolved
@@ -10,58 +10,54 @@
 use mio_extras::channel as mio_channel;
 use termion::{event::{Key,Event,}, input::TermRead,};
 
-use crate::{PenRequest, Pose, Twist, Vector3};
+use crate::{Pose, Twist, Vector3, PenRequest};
 
 #[derive(Debug)]
 pub enum RosCommand {
-    StopEventLoop,
-    TurtleCmdVel { turtle_id: i32, twist: Twist },
-    Reset,
-    SetPen(PenRequest),
-    Spawn(String),
-    Kill(String),
+  StopEventLoop,
+  TurtleCmdVel { turtle_id: i32, twist: Twist },
+  Reset,
+  SetPen(PenRequest),
+  Spawn(String),
+  Kill(String),
 }
 
 // Define turtle movement commands as Twist values
 const MOVE_FORWARD: Twist = Twist {
-    linear: Vector3 {
-        x: 2.0,
-        ..Vector3::ZERO
-    },
-    angular: Vector3::ZERO,
+  linear: Vector3 {
+    x: 2.0,
+    ..Vector3::ZERO
+  },
+  angular: Vector3::ZERO,
 };
 
 const MOVE_BACKWARD: Twist = Twist {
-    linear: Vector3 {
-        x: -2.0,
-        ..Vector3::ZERO
-    },
-    angular: Vector3::ZERO,
+  linear: Vector3 {
+    x: -2.0,
+    ..Vector3::ZERO
+  },
+  angular: Vector3::ZERO,
 };
 
 const ROTATE_LEFT: Twist = Twist {
-    linear: Vector3::ZERO,
-    angular: Vector3 {
-        z: 2.0,
-        ..Vector3::ZERO
-    },
+  linear: Vector3::ZERO,
+  angular: Vector3 {
+    z: 2.0,
+    ..Vector3::ZERO
+  },
 };
 
 const ROTATE_RIGHT: Twist = Twist {
-    linear: Vector3::ZERO,
-    angular: Vector3 {
-        z: -2.0,
-        ..Vector3::ZERO
-    },
+  linear: Vector3::ZERO,
+  angular: Vector3 {
+    z: -2.0,
+    ..Vector3::ZERO
+  },
 };
 
 pub struct UiController {
-<<<<<<< HEAD
-    poll: Poll,
-=======
   poll: Poll,
   stdout: std::io::Stdout,
-  //async_reader: termion::input::Events<AsyncReader>,
   stdin_receiver: mio_channel::Receiver<Event>,
   stop_reader: Arc<AtomicBool>,
   command_sender: mio_channel::SyncSender<RosCommand>,
@@ -78,25 +74,14 @@
   const MESSAGE_TOKEN: Token = Token(3);
 
   pub fn new(
->>>>>>> fcbea393
     stdout: std::io::Stdout,
-    async_reader: termion::input::Events<AsyncReader>,
     command_sender: mio_channel::SyncSender<RosCommand>,
     readback_receiver: mio_channel::Receiver<Twist>,
     pose_receiver: mio_channel::Receiver<Pose>,
-<<<<<<< HEAD
-}
-
-impl UiController {
-    const KEYBOARD_CHECK_TOKEN: Token = Token(0);
-    const READBACK_TOKEN: Token = Token(1);
-    const POSE_TOKEN: Token = Token(2);
-=======
     message_receiver: mio_channel::Receiver<String>,
   ) -> UiController {
     let poll = Poll::new().unwrap();
     let stop_reader = Arc::new(AtomicBool::new(false));
-    //let async_reader = termion::async_stdin().events();
     let (stdin_tx, stdin_receiver) = mio_channel::sync_channel(8);
 
     // separate thread to do blocking reads of stdin events
@@ -125,44 +110,14 @@
       messages: VecDeque::new(),
     }
   }
->>>>>>> fcbea393
-
-    pub fn new(
-        stdout: std::io::Stdout,
-        command_sender: mio_channel::SyncSender<RosCommand>,
-        readback_receiver: mio_channel::Receiver<Twist>,
-        pose_receiver: mio_channel::Receiver<Pose>,
-    ) -> UiController {
-        let poll = Poll::new().unwrap();
-        let async_reader = termion::async_stdin().events();
-
-        UiController {
-            poll,
-            stdout,
-            async_reader,
-            command_sender,
-            readback_receiver,
-            pose_receiver,
-        }
-    }
-
-<<<<<<< HEAD
-    pub fn start(&mut self) {
-        ctrlc::set_handler(move || {
-            println!("Aborting");
-            std::process::abort();
-        })
-        .expect("Error setting Ctrl-C handler");
-
-        self.poll
-            .register(
-                &EventedFd(&std::io::stdin().lock().as_raw_fd()),
-                UiController::KEYBOARD_CHECK_TOKEN,
-                Ready::readable(),
-                PollOpt::level(),
-            )
-            .unwrap();
-=======
+
+  pub fn start(&mut self) {
+    ctrlc::set_handler(move || {
+        println!("Aborting");
+        std::process::abort();
+    }).expect("Error setting Ctrl-C handler");
+
+
     self
       .poll
       .register(
@@ -200,198 +155,36 @@
         PollOpt::edge(),
       )
       .unwrap();
->>>>>>> fcbea393
-
-        self.poll
-            .register(
-                &self.readback_receiver,
-                UiController::READBACK_TOKEN,
-                Ready::readable(),
-                PollOpt::edge(),
-            )
-            .unwrap();
-        self.poll
-            .register(
-                &self.pose_receiver,
-                UiController::POSE_TOKEN,
-                Ready::readable(),
-                PollOpt::edge(),
-            )
-            .unwrap();
-
-        // clearing screen
-        write!(
-            self.stdout,
-            "{}{}Press q to quit, cursor keys to control turtle.",
-            termion::clear::All,
-            termion::cursor::Goto(1, 1)
-        )
-        .unwrap();
-        self.stdout.flush().unwrap();
-
-        let mut turtle_id = 1;
-
-        let mut pen_index = 0;
-        let pen_requests = vec![
-            PenRequest {
-                r: 255,
-                b: 0,
-                g: 0,
-                width: 3,
-                off: 0,
-            },
-            PenRequest {
-                r: 255,
-                b: 0,
-                g: 200,
-                width: 5,
-                off: 0,
-            },
-            PenRequest {
-                r: 250,
-                b: 250,
-                g: 250,
-                width: 2,
-                off: 1,
-            },
-            PenRequest {
-                r: 0,
-                b: 0,
-                g: 250,
-                width: 1,
-                off: 0,
-            },
-            PenRequest {
-                r: 0,
-                b: 0,
-                g: 0,
-                width: 1,
-                off: 0,
-            },
-        ];
-
-        loop {
-            write!(self.stdout, "{}", termion::cursor::Goto(1, 1)).unwrap();
-            self.stdout.flush().unwrap();
-
-            let mut events = Events::with_capacity(100);
-            self.poll.poll(&mut events, None).unwrap();
-
-<<<<<<< HEAD
-            for event in events.iter() {
-                if event.token() == UiController::KEYBOARD_CHECK_TOKEN {
-                    // a small wait here to allow the termion input mechnism to react.
-                    // Still some keyboard presses are missed. What are we doing wrong here?
-                    std::thread::sleep(std::time::Duration::from_millis(10));
-                    while let Some(Ok(termion::event::Event::Key(key))) = &self.async_reader.next()
-                    {
-                        write!(
-                            self.stdout,
-                            "{}{}{:?}",
-                            termion::cursor::Goto(1, 2),
-                            termion::clear::CurrentLine,
-                            key,
-                        )
-                        .unwrap();
-                        info!("key: {:?}", key);
-                        match key {
-                            Key::Char('q') | Key::Ctrl('c') => {
-                                debug!("Quit.");
-                                self.send_command(RosCommand::StopEventLoop);
-                                return; // stop loop
-                            }
-                            Key::Char('r') => {
-                                debug!("Reset request");
-                                self.send_command(RosCommand::Reset);
-                            }
-                            Key::Char('p') => {
-                                debug!("Pen request");
-                                self.send_command(RosCommand::SetPen(
-                                    pen_requests[pen_index].clone(),
-                                ));
-                                pen_index = (pen_index + 1) % pen_requests.len();
-                            }
-                            Key::Char('a') => {
-                                debug!("Spawn 1");
-                                self.send_command(RosCommand::Spawn("turtle1".to_owned()));
-                            }
-                            Key::Char('b') => {
-                                debug!("Spawn 2");
-                                self.send_command(RosCommand::Spawn("turtle2".to_owned()));
-                            }
-                            Key::Char('A') => {
-                                debug!("Kill 1");
-                                self.send_command(RosCommand::Kill("turtle1".to_owned()));
-                            }
-                            Key::Char('B') => {
-                                debug!("Kill 2");
-                                self.send_command(RosCommand::Kill("turtle2".to_owned()));
-                            }
-
-                            Key::Char('1') => {
-                                turtle_id = 1;
-                            }
-
-                            Key::Char('2') => {
-                                turtle_id = 2;
-                            }
-
-                            Key::Up => {
-                                debug!("Move left.");
-                                let twist = MOVE_FORWARD;
-                                self.print_sent_turtle_cmd_vel(&twist);
-                                self.send_command(RosCommand::TurtleCmdVel { turtle_id, twist })
-                            }
-                            Key::Right => {
-                                debug!("Move right.");
-                                let twist = ROTATE_RIGHT;
-                                self.print_sent_turtle_cmd_vel(&twist);
-                                self.send_command(RosCommand::TurtleCmdVel { turtle_id, twist })
-                            }
-                            Key::Down => {
-                                debug!("Rotate down.");
-                                let twist = MOVE_BACKWARD;
-                                self.print_sent_turtle_cmd_vel(&twist);
-                                self.send_command(RosCommand::TurtleCmdVel { turtle_id, twist })
-                            }
-                            Key::Left => {
-                                debug!("Rotate left.");
-                                let twist = ROTATE_LEFT;
-                                self.print_sent_turtle_cmd_vel(&twist);
-                                self.send_command(RosCommand::TurtleCmdVel { turtle_id, twist })
-                            }
-                            _ => (),
-                        }
-                    }
-                } else if event.token() == UiController::READBACK_TOKEN {
-                    while let Ok(twist) = self.readback_receiver.try_recv() {
-                        write!(
-                            self.stdout,
-                            "{}{}Read Turtle cmd_vel {:?}",
-                            termion::cursor::Goto(1, 6),
-                            termion::clear::CurrentLine,
-                            twist
-                        )
-                        .unwrap();
-                    }
-                } else if event.token() == UiController::POSE_TOKEN {
-                    while let Ok(pose) = self.pose_receiver.try_recv() {
-                        write!(
-                            self.stdout,
-                            "{}{}Turtle pose {:?}",
-                            termion::cursor::Goto(1, 8),
-                            termion::clear::CurrentLine,
-                            pose
-                        )
-                        .unwrap();
-                    }
-                } else {
-                    error!("What is this? {:?}", event.token())
-                }
-            }
-        }
-    }
-=======
+
+    // clearing screen
+    write!(
+      self.stdout,
+      "{}{}Press q to quit, cursor keys to control turtle.",
+      termion::clear::All,
+      termion::cursor::Goto(1, 1)
+    )
+    .unwrap();
+    self.stdout.flush().unwrap();
+
+    let mut turtle_id = 1;
+
+    let mut pen_index = 0;
+    let pen_requests = vec![
+      PenRequest { r: 255, b: 0, g: 0, width: 3, off: 0,},
+      PenRequest { r: 255, b: 0, g: 200, width: 5, off: 0,},
+      PenRequest { r: 250, b: 250, g: 250, width: 2, off: 1,},
+      PenRequest { r: 0, b: 0, g: 250, width: 1, off: 0,},
+      PenRequest { r: 0, b: 0, g: 0, width: 1, off: 0,},
+      ];
+
+    loop {
+      write!(self.stdout, "{}", termion::cursor::Goto(1, 1)).unwrap();
+      self.stdout.flush().unwrap();
+
+      let mut events = Events::with_capacity(100);
+      self.poll.poll(&mut events, None).unwrap();
+
+
       for event in events.iter() {
         match event.token() {
           UiController::KEYBOARD_CHECK_TOKEN => {
@@ -525,22 +318,22 @@
       } // for
     } // loop
   } // fn
->>>>>>> fcbea393
-
-    fn send_command(&self, command: RosCommand) {
-        self.command_sender
-            .try_send(command)
-            .unwrap_or_else(|e| error!("UI: Failed to send command {:?}", e))
-    }
-
-    fn print_sent_turtle_cmd_vel(&mut self, twist: &Twist) {
-        write!(
-            self.stdout,
-            "{}{}Sent Turtle cmd_vel {:?}",
-            termion::cursor::Goto(1, 4),
-            termion::clear::CurrentLine,
-            twist
-        )
-        .unwrap();
-    }
+
+  fn send_command(&self, command: RosCommand) {
+    self
+      .command_sender
+      .try_send(command)
+      .unwrap_or_else(|e| error!("UI: Failed to send command {:?}", e))
+  }
+
+  fn print_sent_turtle_cmd_vel(&mut self, twist: &Twist) {
+    write!(
+      self.stdout,
+      "{}{}Sent Turtle cmd_vel {:?}",
+      termion::cursor::Goto(1, 4),
+      termion::clear::CurrentLine,
+      twist
+    )
+    .unwrap();
+  }
 }